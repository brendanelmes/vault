--- conflicted
+++ resolved
@@ -894,8 +894,6 @@
 	if diff := deep.Equal(config, expected); diff != nil {
 		t.Fatal(diff)
 	}
-<<<<<<< HEAD
-=======
 }
 
 func testConfigRaftAutopilot(t *testing.T) {
@@ -929,5 +927,4 @@
 	if diff := deep.Equal(config, expected); diff != nil {
 		t.Fatal(diff)
 	}
->>>>>>> 1d5dfd39
 }