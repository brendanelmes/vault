// Copyright (c) HashiCorp, Inc.
// SPDX-License-Identifier: BUSL-1.1

package cache

import (
	"context"
	"fmt"
	"net"
	"net/http"
	"os"
	"testing"
	"time"

	"github.com/hashicorp/go-hclog"
	"github.com/hashicorp/vault/api"
	"github.com/hashicorp/vault/builtin/credential/userpass"
	"github.com/hashicorp/vault/helper/namespace"
	"github.com/hashicorp/vault/helper/useragent"
	vaulthttp "github.com/hashicorp/vault/http"
	"github.com/hashicorp/vault/sdk/helper/jsonutil"
	"github.com/hashicorp/vault/sdk/helper/logging"
	"github.com/hashicorp/vault/sdk/logical"
	"github.com/hashicorp/vault/vault"
)

const policyAdmin = `
path "*" {
	capabilities = ["sudo", "create", "read", "update", "delete", "list"]
}
`

func TestAPIProxy(t *testing.T) {
	cleanup, client, _, _ := setupClusterAndAgent(namespace.RootContext(nil), t, nil)
	defer cleanup()

	proxier, err := NewAPIProxy(&APIProxyConfig{
		Client:                  client,
		Logger:                  logging.NewVaultLogger(hclog.Trace),
		UserAgentStringFunction: useragent.ProxyStringWithProxiedUserAgent,
		UserAgentString:         useragent.ProxyAPIProxyString(),
	})
	if err != nil {
		t.Fatal(err)
	}

	r := client.NewRequest("GET", "/v1/sys/health")
	req, err := r.ToHTTP()
	if err != nil {
		t.Fatal(err)
	}

	resp, err := proxier.Send(namespace.RootContext(nil), &SendRequest{
		Request: req,
	})
	if err != nil {
		t.Fatal(err)
	}

	var result api.HealthResponse
	err = jsonutil.DecodeJSONFromReader(resp.Response.Body, &result)
	if err != nil {
		t.Fatal(err)
	}

	if !result.Initialized || result.Sealed || result.Standby {
		t.Fatalf("bad sys/health response: %#v", result)
	}
}

func TestAPIProxyNoCache(t *testing.T) {
	cleanup, client, _, _ := setupClusterAndAgentNoCache(namespace.RootContext(nil), t, nil)
	defer cleanup()

	proxier, err := NewAPIProxy(&APIProxyConfig{
		Client:                  client,
		Logger:                  logging.NewVaultLogger(hclog.Trace),
		UserAgentStringFunction: useragent.ProxyStringWithProxiedUserAgent,
		UserAgentString:         useragent.ProxyAPIProxyString(),
	})
	if err != nil {
		t.Fatal(err)
	}

	r := client.NewRequest("GET", "/v1/sys/health")
	req, err := r.ToHTTP()
	if err != nil {
		t.Fatal(err)
	}

	resp, err := proxier.Send(namespace.RootContext(nil), &SendRequest{
		Request: req,
	})
	if err != nil {
		t.Fatal(err)
	}

	var result api.HealthResponse
	err = jsonutil.DecodeJSONFromReader(resp.Response.Body, &result)
	if err != nil {
		t.Fatal(err)
	}

	if !result.Initialized || result.Sealed || result.Standby {
		t.Fatalf("bad sys/health response: %#v", result)
	}
}

func TestAPIProxy_queryParams(t *testing.T) {
	// Set up an agent that points to a standby node for this particular test
	// since it needs to proxy a /sys/health?standbyok=true request to a standby
	cleanup, client, _, _ := setupClusterAndAgentOnStandby(namespace.RootContext(nil), t, nil)
	defer cleanup()

	proxier, err := NewAPIProxy(&APIProxyConfig{
		Client:                  client,
		Logger:                  logging.NewVaultLogger(hclog.Trace),
		UserAgentStringFunction: useragent.ProxyStringWithProxiedUserAgent,
		UserAgentString:         useragent.ProxyAPIProxyString(),
	})
	if err != nil {
		t.Fatal(err)
	}

	r := client.NewRequest("GET", "/v1/sys/health")
	req, err := r.ToHTTP()
	if err != nil {
		t.Fatal(err)
	}

	// Add a query parameter for testing
	q := req.URL.Query()
	q.Add("standbyok", "true")
	req.URL.RawQuery = q.Encode()

	resp, err := proxier.Send(namespace.RootContext(nil), &SendRequest{
		Request: req,
	})
	if err != nil {
		t.Fatal(err)
	}

	var result api.HealthResponse
	err = jsonutil.DecodeJSONFromReader(resp.Response.Body, &result)
	if err != nil {
		t.Fatal(err)
	}

	if !result.Initialized || result.Sealed || !result.Standby {
		t.Fatalf("bad sys/health response: %#v", result)
	}

	if resp.Response.StatusCode != http.StatusOK {
		t.Fatalf("exptected standby to return 200, got: %v", resp.Response.StatusCode)
	}
}

// setupClusterAndAgent is a helper func used to set up a test cluster and
// caching agent against the active node. It returns a cleanup func that should
// be deferred immediately along with two clients, one for direct cluster
// communication and another to talk to the caching agent.
func setupClusterAndAgent(ctx context.Context, t *testing.T, coreConfig *vault.CoreConfig) (func(), *api.Client, *api.Client, *LeaseCache) {
	return setupClusterAndAgentCommon(ctx, t, coreConfig, false, true)
}

// setupClusterAndAgentNoCache is a helper func used to set up a test cluster and
// proxying agent against the active node. It returns a cleanup func that should
// be deferred immediately along with two clients, one for direct cluster
// communication and another to talk to the caching agent.
func setupClusterAndAgentNoCache(ctx context.Context, t *testing.T, coreConfig *vault.CoreConfig) (func(), *api.Client, *api.Client, *LeaseCache) {
	return setupClusterAndAgentCommon(ctx, t, coreConfig, false, false)
}

// setupClusterAndAgentOnStandby is a helper func used to set up a test cluster
// and caching agent against a standby node. It returns a cleanup func that
// should be deferred immediately along with two clients, one for direct cluster
// communication and another to talk to the caching agent.
func setupClusterAndAgentOnStandby(ctx context.Context, t *testing.T, coreConfig *vault.CoreConfig) (func(), *api.Client, *api.Client, *LeaseCache) {
	return setupClusterAndAgentCommon(ctx, t, coreConfig, true, true)
}

func setupClusterAndAgentCommon(ctx context.Context, t *testing.T, coreConfig *vault.CoreConfig, onStandby bool, useCache bool) (func(), *api.Client, *api.Client, *LeaseCache) {
	t.Helper()

	if ctx == nil {
		ctx = context.Background()
	}

	if coreConfig == nil {
		coreConfig = &vault.CoreConfig{}
	}
	// Always set up the userpass backend since we use that to generate an admin
	// token for the client that will make proxied requests to through the agent.
	if coreConfig.CredentialBackends == nil || coreConfig.CredentialBackends["userpass"] == nil {
		coreConfig.CredentialBackends = map[string]logical.Factory{
			"userpass": userpass.Factory,
		}
	}

	// Init new test cluster
	cluster := vault.NewTestCluster(t, coreConfig, &vault.TestClusterOptions{
		HandlerFunc: vaulthttp.Handler,
	})
	cluster.Start()

	cores := cluster.Cores
	vault.TestWaitActive(t, cores[0].Core)

	activeClient := cores[0].Client
	standbyClient := cores[1].Client

	// clienToUse is the client for the agent to point to.
	clienToUse := activeClient
	if onStandby {
		clienToUse = standbyClient
	}

	// Add an admin policy
	if err := activeClient.Sys().PutPolicy("admin", policyAdmin); err != nil {
		t.Fatal(err)
	}

	// Set up the userpass auth backend and an admin user. Used for getting a token
	// for the agent later down in this func.
	err := activeClient.Sys().EnableAuthWithOptions("userpass", &api.EnableAuthOptions{
		Type: "userpass",
	})
	if err != nil {
		t.Fatal(err)
	}

	_, err = activeClient.Logical().Write("auth/userpass/users/foo", map[string]interface{}{
		"password": "bar",
		"policies": []string{"admin"},
	})
	if err != nil {
		t.Fatal(err)
	}

	// Set up env vars for agent consumption
	origEnvVaultAddress := os.Getenv(api.EnvVaultAddress)
	os.Setenv(api.EnvVaultAddress, clienToUse.Address())

	origEnvVaultCACert := os.Getenv(api.EnvVaultCACert)
	os.Setenv(api.EnvVaultCACert, fmt.Sprintf("%s/ca_cert.pem", cluster.TempDir))

	listener, err := net.Listen("tcp", "127.0.0.1:0")
	if err != nil {
		t.Fatal(err)
	}

	apiProxyLogger := cluster.Logger.Named("apiproxy")

	// Create the API proxier
	apiProxy, err := NewAPIProxy(&APIProxyConfig{
		Client:                  clienToUse,
		Logger:                  apiProxyLogger,
		UserAgentStringFunction: useragent.ProxyStringWithProxiedUserAgent,
		UserAgentString:         useragent.ProxyAPIProxyString(),
	})
	if err != nil {
		t.Fatal(err)
	}

	// Create a muxer and add paths relevant for the lease cache layer and API proxy layer
	mux := http.NewServeMux()

	var leaseCache *LeaseCache
	if useCache {
		cacheLogger := cluster.Logger.Named("cache")

		// Create the lease cache proxier and set its underlying proxier to
		// the API proxier.
		leaseCache, err = NewLeaseCache(&LeaseCacheConfig{
<<<<<<< HEAD
			Client:              clienToUse,
			BaseContext:         ctx,
			Proxier:             apiProxy,
			Logger:              cacheLogger.Named("leasecache"),
			CacheDynamicSecrets: true,
=======
			Client:         clienToUse,
			BaseContext:    ctx,
			Proxier:        apiProxy,
			Logger:         cacheLogger.Named("leasecache"),
			UserAgentToUse: "test",
>>>>>>> fd2c737c
		})
		if err != nil {
			t.Fatal(err)
		}

		mux.Handle("/agent/v1/cache-clear", leaseCache.HandleCacheClear(ctx))

		mux.Handle("/", ProxyHandler(ctx, cacheLogger, leaseCache, nil, true))
	} else {
		mux.Handle("/", ProxyHandler(ctx, apiProxyLogger, apiProxy, nil, true))
	}

	server := &http.Server{
		Handler:           mux,
		ReadHeaderTimeout: 10 * time.Second,
		ReadTimeout:       30 * time.Second,
		IdleTimeout:       5 * time.Minute,
		ErrorLog:          apiProxyLogger.StandardLogger(nil),
	}
	go server.Serve(listener)

	// testClient is the client that is used to talk to the agent for proxying/caching behavior.
	testClient, err := activeClient.Clone()
	if err != nil {
		t.Fatal(err)
	}

	if err := testClient.SetAddress("http://" + listener.Addr().String()); err != nil {
		t.Fatal(err)
	}

	// Login via userpass method to derive a managed token. Set that token as the
	// testClient's token
	resp, err := testClient.Logical().Write("auth/userpass/login/foo", map[string]interface{}{
		"password": "bar",
	})
	if err != nil {
		t.Fatal(err)
	}
	testClient.SetToken(resp.Auth.ClientToken)

	cleanup := func() {
		// We wait for a tiny bit for things such as agent renewal to exit properly
		time.Sleep(50 * time.Millisecond)

		cluster.Cleanup()
		os.Setenv(api.EnvVaultAddress, origEnvVaultAddress)
		os.Setenv(api.EnvVaultCACert, origEnvVaultCACert)
		listener.Close()
	}

	return cleanup, clienToUse, testClient, leaseCache
}<|MERGE_RESOLUTION|>--- conflicted
+++ resolved
@@ -272,19 +272,12 @@
 		// Create the lease cache proxier and set its underlying proxier to
 		// the API proxier.
 		leaseCache, err = NewLeaseCache(&LeaseCacheConfig{
-<<<<<<< HEAD
 			Client:              clienToUse,
 			BaseContext:         ctx,
 			Proxier:             apiProxy,
 			Logger:              cacheLogger.Named("leasecache"),
 			CacheDynamicSecrets: true,
-=======
-			Client:         clienToUse,
-			BaseContext:    ctx,
-			Proxier:        apiProxy,
-			Logger:         cacheLogger.Named("leasecache"),
-			UserAgentToUse: "test",
->>>>>>> fd2c737c
+			UserAgentToUse:      "test",
 		})
 		if err != nil {
 			t.Fatal(err)
