--- conflicted
+++ resolved
@@ -118,23 +118,14 @@
 // LeaseCacheConfig is the configuration for initializing a new
 // LeaseCache.
 type LeaseCacheConfig struct {
-<<<<<<< HEAD
 	Client              *api.Client
 	BaseContext         context.Context
 	Proxier             Proxier
 	Logger              hclog.Logger
+	UserAgentToUse      string
 	Storage             *cacheboltdb.BoltStorage
 	CacheStaticSecrets  bool
 	CacheDynamicSecrets bool
-=======
-	Client             *api.Client
-	BaseContext        context.Context
-	Proxier            Proxier
-	Logger             hclog.Logger
-	UserAgentToUse     string
-	Storage            *cacheboltdb.BoltStorage
-	CacheStaticSecrets bool
->>>>>>> fd2c737c
 }
 
 type inflightRequest struct {
@@ -181,10 +172,10 @@
 	baseCtxInfo := cachememdb.NewContextInfo(conf.BaseContext)
 
 	return &LeaseCache{
-<<<<<<< HEAD
 		client:              conf.Client,
 		proxier:             conf.Proxier,
 		logger:              conf.Logger,
+		userAgentToUse:      conf.UserAgentToUse,
 		db:                  db,
 		baseCtxInfo:         baseCtxInfo,
 		l:                   &sync.RWMutex{},
@@ -193,19 +184,6 @@
 		ps:                  conf.Storage,
 		cacheStaticSecrets:  conf.CacheStaticSecrets,
 		cacheDynamicSecrets: conf.CacheDynamicSecrets,
-=======
-		client:             conf.Client,
-		proxier:            conf.Proxier,
-		logger:             conf.Logger,
-		userAgentToUse:     conf.UserAgentToUse,
-		db:                 db,
-		baseCtxInfo:        baseCtxInfo,
-		l:                  &sync.RWMutex{},
-		idLocks:            locksutil.CreateLocks(),
-		inflightCache:      gocache.New(gocache.NoExpiration, gocache.NoExpiration),
-		ps:                 conf.Storage,
-		cacheStaticSecrets: conf.CacheStaticSecrets,
->>>>>>> fd2c737c
 	}, nil
 }
 
