// Copyright (c) HashiCorp, Inc.
// SPDX-License-Identifier: BUSL-1.1

package agent

import (
	"context"
	"fmt"
	"net"
	"net/http"
	"os"
	"testing"
	"time"

	hclog "github.com/hashicorp/go-hclog"
	log "github.com/hashicorp/go-hclog"
	"github.com/hashicorp/vault/api"
	credAppRole "github.com/hashicorp/vault/builtin/credential/approle"
	"github.com/hashicorp/vault/command/agentproxyshared/auth"
	agentapprole "github.com/hashicorp/vault/command/agentproxyshared/auth/approle"
	cache "github.com/hashicorp/vault/command/agentproxyshared/cache"
	"github.com/hashicorp/vault/command/agentproxyshared/sink"
	"github.com/hashicorp/vault/command/agentproxyshared/sink/file"
	"github.com/hashicorp/vault/command/agentproxyshared/sink/inmem"
	"github.com/hashicorp/vault/helper/useragent"
	vaulthttp "github.com/hashicorp/vault/http"
	"github.com/hashicorp/vault/sdk/helper/consts"
	"github.com/hashicorp/vault/sdk/helper/logging"
	"github.com/hashicorp/vault/sdk/logical"
	"github.com/hashicorp/vault/vault"
)

const policyAutoAuthAppRole = `
path "/kv/*" {
	capabilities = ["sudo", "create", "read", "update", "delete", "list"]
}

path "/auth/token/create" {
	capabilities = ["create", "update"]
}
`

func TestCache_UsingAutoAuthToken(t *testing.T) {
	var err error
	logger := logging.NewVaultLogger(log.Trace)
	coreConfig := &vault.CoreConfig{
		LogicalBackends: map[string]logical.Factory{
			"kv": vault.LeasedPassthroughBackendFactory,
		},
		CredentialBackends: map[string]logical.Factory{
			"approle": credAppRole.Factory,
		},
	}

	cluster := vault.NewTestCluster(t, coreConfig, &vault.TestClusterOptions{
		HandlerFunc: vaulthttp.Handler,
	})

	cluster.Start()
	defer cluster.Cleanup()

	cores := cluster.Cores

	vault.TestWaitActive(t, cores[0].Core)

	client := cores[0].Client

	defer os.Setenv(api.EnvVaultAddress, os.Getenv(api.EnvVaultAddress))
	os.Setenv(api.EnvVaultAddress, client.Address())

	defer os.Setenv(api.EnvVaultCACert, os.Getenv(api.EnvVaultCACert))
	os.Setenv(api.EnvVaultCACert, fmt.Sprintf("%s/ca_cert.pem", cluster.TempDir))

	err = client.Sys().Mount("kv", &api.MountInput{
		Type: "kv",
	})
	if err != nil {
		t.Fatal(err)
	}

	// Create a secret in the backend
	_, err = client.Logical().Write("kv/foo", map[string]interface{}{
		"value": "bar",
		"ttl":   "1h",
	})
	if err != nil {
		t.Fatal(err)
	}

	// Add an kv-admin policy
	if err := client.Sys().PutPolicy("test-autoauth", policyAutoAuthAppRole); err != nil {
		t.Fatal(err)
	}

	// Enable approle
	err = client.Sys().EnableAuthWithOptions("approle", &api.EnableAuthOptions{
		Type: "approle",
	})
	if err != nil {
		t.Fatal(err)
	}

	_, err = client.Logical().Write("auth/approle/role/test1", map[string]interface{}{
		"bind_secret_id": "true",
		"token_ttl":      "3s",
		"token_max_ttl":  "10s",
		"policies":       []string{"test-autoauth"},
	})
	if err != nil {
		t.Fatal(err)
	}

	resp, err := client.Logical().Write("auth/approle/role/test1/secret-id", nil)
	if err != nil {
		t.Fatal(err)
	}
	secretID1 := resp.Data["secret_id"].(string)

	resp, err = client.Logical().Read("auth/approle/role/test1/role-id")
	if err != nil {
		t.Fatal(err)
	}
	roleID1 := resp.Data["role_id"].(string)

	rolef, err := os.CreateTemp("", "auth.role-id.test.")
	if err != nil {
		t.Fatal(err)
	}
	role := rolef.Name()
	rolef.Close() // WriteFile doesn't need it open
	defer os.Remove(role)
	t.Logf("input role_id_file_path: %s", role)

	secretf, err := os.CreateTemp("", "auth.secret-id.test.")
	if err != nil {
		t.Fatal(err)
	}
	secret := secretf.Name()
	secretf.Close()
	defer os.Remove(secret)
	t.Logf("input secret_id_file_path: %s", secret)

	// We close these right away because we're just basically testing
	// permissions and finding a usable file name
	ouf, err := os.CreateTemp("", "auth.tokensink.test.")
	if err != nil {
		t.Fatal(err)
	}
	out := ouf.Name()
	ouf.Close()
	os.Remove(out)
	t.Logf("output: %s", out)

	ctx, cancel := context.WithTimeout(context.Background(), 30*time.Second)

	conf := map[string]interface{}{
		"role_id_file_path":                   role,
		"secret_id_file_path":                 secret,
		"remove_secret_id_file_after_reading": true,
	}

	cacheLogger := logging.NewVaultLogger(hclog.Trace).Named("cache")

	// Create the API proxier
	apiProxy, err := cache.NewAPIProxy(&cache.APIProxyConfig{
		Client:                  client,
		Logger:                  cacheLogger.Named("apiproxy"),
		UserAgentStringFunction: useragent.ProxyStringWithProxiedUserAgent,
		UserAgentString:         useragent.ProxyAPIProxyString(),
	})
	if err != nil {
		t.Fatal(err)
	}

	// Create the lease cache proxier and set its underlying proxier to
	// the API proxier.
	leaseCache, err := cache.NewLeaseCache(&cache.LeaseCacheConfig{
<<<<<<< HEAD
		Client:              client,
		BaseContext:         ctx,
		Proxier:             apiProxy,
		Logger:              cacheLogger.Named("leasecache"),
		CacheDynamicSecrets: true,
=======
		Client:         client,
		BaseContext:    ctx,
		Proxier:        apiProxy,
		Logger:         cacheLogger.Named("leasecache"),
		UserAgentToUse: "test",
>>>>>>> fd2c737c
	})
	if err != nil {
		t.Fatal(err)
	}

	am, err := agentapprole.NewApproleAuthMethod(&auth.AuthConfig{
		Logger:    logger.Named("auth.approle"),
		MountPath: "auth/approle",
		Config:    conf,
	})
	if err != nil {
		t.Fatal(err)
	}
	ahConfig := &auth.AuthHandlerConfig{
		Logger: logger.Named("auth.handler"),
		Client: client,
	}
	ah := auth.NewAuthHandler(ahConfig)
	errCh := make(chan error)
	go func() {
		errCh <- ah.Run(ctx, am)
	}()
	defer func() {
		select {
		case <-ctx.Done():
		case err := <-errCh:
			if err != nil {
				t.Fatal(err)
			}
		}
	}()

	config := &sink.SinkConfig{
		Logger: logger.Named("sink.file"),
		Config: map[string]interface{}{
			"path": out,
		},
	}
	fs, err := file.NewFileSink(config)
	if err != nil {
		t.Fatal(err)
	}
	config.Sink = fs

	ss := sink.NewSinkServer(&sink.SinkServerConfig{
		Logger: logger.Named("sink.server"),
		Client: client,
	})

	inmemSinkConfig := &sink.SinkConfig{
		Logger: logger.Named("sink.inmem"),
	}

	inmemSink, err := inmem.New(inmemSinkConfig, leaseCache)
	if err != nil {
		t.Fatal(err)
	}
	inmemSinkConfig.Sink = inmemSink

	go func() {
		errCh <- ss.Run(ctx, ah.OutputCh, []*sink.SinkConfig{config, inmemSinkConfig})
	}()
	defer func() {
		select {
		case <-ctx.Done():
		case err := <-errCh:
			if err != nil {
				t.Fatal(err)
			}
		}
	}()

	// This has to be after the other defers so it happens first. It allows
	// successful test runs to immediately cancel all of the runner goroutines
	// and unblock any of the blocking defer calls by the runner's DoneCh that
	// comes before this and avoid successful tests from taking the entire
	// timeout duration.
	defer cancel()

	// Check that no sink file exists
	_, err = os.Lstat(out)
	if err == nil {
		t.Fatal("expected err")
	}
	if !os.IsNotExist(err) {
		t.Fatal("expected notexist err")
	}

	if err := os.WriteFile(role, []byte(roleID1), 0o600); err != nil {
		t.Fatal(err)
	} else {
		logger.Trace("wrote test role 1", "path", role)
	}

	if err := os.WriteFile(secret, []byte(secretID1), 0o600); err != nil {
		t.Fatal(err)
	} else {
		logger.Trace("wrote test secret 1", "path", secret)
	}

	getToken := func() string {
		timeout := time.Now().Add(10 * time.Second)
		for {
			if time.Now().After(timeout) {
				t.Fatal("did not find a written token after timeout")
			}
			val, err := os.ReadFile(out)
			if err == nil {
				os.Remove(out)
				if len(val) == 0 {
					t.Fatal("written token was empty")
				}

				_, err = os.Stat(secret)
				if err == nil {
					t.Fatal("secret file exists but was supposed to be removed")
				}

				return string(val)
			}
			time.Sleep(250 * time.Millisecond)
		}
	}

	t.Logf("auto-auth token: %q", getToken())

	listener, err := net.Listen("tcp", "127.0.0.1:0")
	if err != nil {
		t.Fatal(err)
	}

	defer listener.Close()

	// Create a muxer and add paths relevant for the lease cache layer
	mux := http.NewServeMux()
	mux.Handle(consts.AgentPathCacheClear, leaseCache.HandleCacheClear(ctx))

	// Passing a non-nil inmemsink tells the agent to use the auto-auth token
	mux.Handle("/", cache.ProxyHandler(ctx, cacheLogger, leaseCache, inmemSink, true))
	server := &http.Server{
		Handler:           mux,
		ReadHeaderTimeout: 10 * time.Second,
		ReadTimeout:       30 * time.Second,
		IdleTimeout:       5 * time.Minute,
		ErrorLog:          cacheLogger.StandardLogger(nil),
	}
	go server.Serve(listener)

	testClient, err := api.NewClient(api.DefaultConfig())
	if err != nil {
		t.Fatal(err)
	}

	if err := testClient.SetAddress("http://" + listener.Addr().String()); err != nil {
		t.Fatal(err)
	}

	// Wait for listeners to come up
	time.Sleep(2 * time.Second)

	// This block tests that no token on the client is detected by the agent
	// and the auto-auth token is used
	{
		// Empty the token in the client to ensure that auto-auth token is used
		testClient.SetToken("")

		resp, err = testClient.Logical().Read("auth/token/lookup-self")
		if err != nil {
			t.Fatal(err)
		}
		if resp == nil {
			t.Fatalf("failed to use the auto-auth token to perform lookup-self")
		}
	}

	// This block tests lease creation caching using the auto-auth token.
	{
		resp, err = testClient.Logical().Read("kv/foo")
		if err != nil {
			t.Fatal(err)
		}

		origReqID := resp.RequestID

		resp, err = testClient.Logical().Read("kv/foo")
		if err != nil {
			t.Fatal(err)
		}

		// Sleep for a bit to allow renewer logic to kick in
		time.Sleep(20 * time.Millisecond)

		cacheReqID := resp.RequestID

		if origReqID != cacheReqID {
			t.Fatalf("request ID  mismatch, expected second request to be a cached response: %s != %s", origReqID, cacheReqID)
		}
	}

	// This block tests auth token creation caching (child, non-orphan tokens)
	// using the auto-auth token.
	{
		resp, err = testClient.Logical().Write("auth/token/create", nil)
		if err != nil {
			t.Fatal(err)
		}
		origReqID := resp.RequestID

		// Sleep for a bit to allow renewer logic to kick in
		time.Sleep(20 * time.Millisecond)

		resp, err = testClient.Logical().Write("auth/token/create", nil)
		if err != nil {
			t.Fatal(err)
		}
		cacheReqID := resp.RequestID

		if origReqID != cacheReqID {
			t.Fatalf("request ID mismatch, expected second request to be a cached response: %s != %s", origReqID, cacheReqID)
		}
	}

	// This blocks tests that despite being allowed to use auto-auth token, the
	// token on the request will be prioritized.
	{
		// Empty the token in the client to ensure that auto-auth token is used
		testClient.SetToken(client.Token())

		resp, err = testClient.Logical().Read("auth/token/lookup-self")
		if err != nil {
			t.Fatal(err)
		}
		if resp == nil || resp.Data["id"] != client.Token() {
			t.Fatalf("failed to use the cluster client token to perform lookup-self")
		}
	}
}<|MERGE_RESOLUTION|>--- conflicted
+++ resolved
@@ -175,19 +175,12 @@
 	// Create the lease cache proxier and set its underlying proxier to
 	// the API proxier.
 	leaseCache, err := cache.NewLeaseCache(&cache.LeaseCacheConfig{
-<<<<<<< HEAD
 		Client:              client,
 		BaseContext:         ctx,
 		Proxier:             apiProxy,
 		Logger:              cacheLogger.Named("leasecache"),
 		CacheDynamicSecrets: true,
-=======
-		Client:         client,
-		BaseContext:    ctx,
-		Proxier:        apiProxy,
-		Logger:         cacheLogger.Named("leasecache"),
-		UserAgentToUse: "test",
->>>>>>> fd2c737c
+		UserAgentToUse:      "test",
 	})
 	if err != nil {
 		t.Fatal(err)
