--- conflicted
+++ resolved
@@ -80,25 +80,10 @@
 	_, _ = w.Write(buf.Bytes())
 }
 
-<<<<<<< HEAD
 func exit(exitCh chan<- struct{}) http.HandlerFunc {
 	return func(w http.ResponseWriter, _ *http.Request) {
 		w.WriteHeader(http.StatusNoContent)
 		exitCh <- struct{}{}
-=======
-func main() {
-	flag.Parse()
-
-	logOut := os.Stderr
-	if logToStdout {
-		logOut = os.Stdout
-	}
-	logger := log.New(logOut, "test-app: ", log.LstdFlags)
-
-	logger.Printf("running on port %d", port)
-	if err := run(logger); err != nil {
-		log.Fatalf("error: %v\n", err)
->>>>>>> f14e8262
 	}
 }
 
@@ -108,13 +93,10 @@
 	doneCh := make(chan struct{})
 	exitCh := make(chan struct{})
 
-<<<<<<< HEAD
 	mux := http.NewServeMux()
 	mux.HandleFunc("/", index)
 	mux.HandleFunc("/quit", exit(exitCh))
 
-=======
->>>>>>> f14e8262
 	server := http.Server{
 		Addr:         fmt.Sprintf(":%d", port),
 		Handler:      mux,
