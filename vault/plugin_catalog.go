package vault

import (
	"context"
	"encoding/json"
	"errors"
	"fmt"
	"path/filepath"
	"sort"
	"strings"
	"sync"

	log "github.com/hashicorp/go-hclog"
	multierror "github.com/hashicorp/go-multierror"
	plugin "github.com/hashicorp/go-plugin"
	"github.com/hashicorp/go-secure-stdlib/base62"
	v4 "github.com/hashicorp/vault/sdk/database/dbplugin"
	v5 "github.com/hashicorp/vault/sdk/database/dbplugin/v5"
	"github.com/hashicorp/vault/sdk/helper/consts"
	"github.com/hashicorp/vault/sdk/helper/jsonutil"
	"github.com/hashicorp/vault/sdk/helper/pluginutil"
	"github.com/hashicorp/vault/sdk/logical"
	backendplugin "github.com/hashicorp/vault/sdk/plugin"
	"google.golang.org/grpc"
	"google.golang.org/grpc/metadata"
)

var (
	pluginCatalogPath         = "core/plugin-catalog/"
	ErrDirectoryNotConfigured = errors.New("could not set plugin, plugin directory is not configured")
	ErrPluginNotFound         = errors.New("plugin not found in the catalog")
	ErrPluginBadType          = errors.New("unable to determine plugin type")
)

// PluginCatalog keeps a record of plugins known to vault. External plugins need
// to be registered to the catalog before they can be used in backends. Builtin
// plugins are automatically detected and included in the catalog.
type PluginCatalog struct {
	builtinRegistry BuiltinRegistry
	catalogView     *BarrierView
	directory       string
	logger          log.Logger

	// externalPlugins holds plugin process connections by plugin name
	//
	// This allows plugins that suppport multiplexing to use a single grpc
	// connection to communicate with multiple "backends". Each backend
	// configuration using the same plugin will be routed to the existing
	// plugin process.
	externalPlugins map[string]*externalPlugin
	mlockPlugins    bool

	lock sync.RWMutex
}

// pluginClient represents a connection to a plugin process
type pluginClient struct {
	logger log.Logger

	// id is the connection ID
	id string

	// client handles the lifecycle of a plugin process
	// multiplexed plugins share the same client
	client      *plugin.Client
	clientConn  grpc.ClientConnInterface
	cleanupFunc func() error

	plugin.ClientProtocol
}

// externalPlugin holds client connections for multiplexed and
// non-multiplexed plugin processes
type externalPlugin struct {
	// name is the plugin name
	name string

	// connections holds client connections by ID
	connections map[string]*pluginClient

	multiplexingSupport bool
}

func (c *Core) setupPluginCatalog(ctx context.Context) error {
	c.pluginCatalog = &PluginCatalog{
		builtinRegistry: c.builtinRegistry,
		catalogView:     NewBarrierView(c.barrier, pluginCatalogPath),
		directory:       c.pluginDirectory,
		logger:          c.logger,
		mlockPlugins:    c.enableMlock,
	}

	// Run upgrade if untyped plugins exist
	err := c.pluginCatalog.UpgradePlugins(ctx, c.logger)
	if err != nil {
		c.logger.Error("error while upgrading plugin storage", "error", err)
		return err
	}

	if c.logger.IsInfo() {
		c.logger.Info("successfully setup plugin catalog", "plugin-directory", c.pluginDirectory)
	}

	return nil
}

type pluginClientConn struct {
	*grpc.ClientConn
	id string
}

var _ grpc.ClientConnInterface = &pluginClientConn{}

func (d *pluginClientConn) Invoke(ctx context.Context, method string, args interface{}, reply interface{}, opts ...grpc.CallOption) error {
	// Inject ID to the context
	md := metadata.Pairs(pluginutil.MultiplexingCtxKey, d.id)
	idCtx := metadata.NewOutgoingContext(ctx, md)

	return d.ClientConn.Invoke(idCtx, method, args, reply, opts...)
}

func (d *pluginClientConn) NewStream(ctx context.Context, desc *grpc.StreamDesc, method string, opts ...grpc.CallOption) (grpc.ClientStream, error) {
	// Inject ID to the context
	md := metadata.Pairs(pluginutil.MultiplexingCtxKey, d.id)
	idCtx := metadata.NewOutgoingContext(ctx, md)

	return d.ClientConn.NewStream(idCtx, desc, method, opts...)
}

func (p *pluginClient) Conn() grpc.ClientConnInterface {
	return p.clientConn
}

// MultiplexingSupport determines if a plugin client supports multiplexing
func (p *pluginClient) MultiplexingSupport(ctx context.Context) (bool, error) {
	if p.clientConn == nil {
		return false, fmt.Errorf("plugin client is nil")
	}
	return pluginutil.MultiplexingSupported(ctx, p.clientConn)
}

// Close calls the plugin client's cleanupFunc to do any necessary cleanup on
// the plugin client and the PluginCatalog. This implements the
// plugin.ClientProtocol interface.
func (p *pluginClient) Close() error {
	p.logger.Debug("cleaning up plugin client connection", "id", p.id)
	return p.cleanupFunc()
}

<<<<<<< HEAD
// cleanupExternalPlugin will kill plugin processes and perform any necessary cleanup on the
// externalPlugins map for multiplexed and non-multiplexed plugins.
func (c *PluginCatalog) cleanupExternalPlugin(name, id string) error {
	c.lock.Lock()
	defer c.lock.Unlock()

=======
func (c *PluginCatalog) removePluginClient(ctx context.Context, name, id string) error {
	var err error
>>>>>>> 189382d6
	extPlugin, ok := c.externalPlugins[name]
	if !ok {
		return fmt.Errorf("plugin client not found")
	}

	pluginClient := extPlugin.connections[id]
<<<<<<< HEAD
=======
	multiplexingSupport, err := pluginClient.MultiplexingSupport(ctx)
	if err != nil {
		return err
	}
>>>>>>> 189382d6

	delete(extPlugin.connections, id)
	if !extPlugin.multiplexingSupport {
		pluginClient.client.Kill()

		if len(extPlugin.connections) == 0 {
			delete(c.externalPlugins, name)
		}
	} else if len(extPlugin.connections) == 0 {
		pluginClient.client.Kill()
		delete(c.externalPlugins, name)
	}

	return nil
}

func (c *PluginCatalog) getExternalPlugin(pluginName string) *externalPlugin {
	if extPlugin, ok := c.externalPlugins[pluginName]; ok {
		return extPlugin
	}

	return c.newExternalPlugin(pluginName)
}

func (c *PluginCatalog) newExternalPlugin(pluginName string) *externalPlugin {
	if c.externalPlugins == nil {
		c.externalPlugins = make(map[string]*externalPlugin)
	}

	extPlugin := &externalPlugin{
		connections: make(map[string]*pluginClient),
		name:        pluginName,
	}

	c.externalPlugins[pluginName] = extPlugin
	return extPlugin
}

// NewPluginClient returns a client for managing the lifecycle of a plugin
// process
func (c *PluginCatalog) NewPluginClient(ctx context.Context, config pluginutil.PluginClientConfig) (*pluginClient, error) {
	c.lock.Lock()
	defer c.lock.Unlock()

	if config.Name == "" {
		return nil, fmt.Errorf("no name provided for plugin")
	}
	if config.PluginType == consts.PluginTypeUnknown {
		return nil, fmt.Errorf("no plugin type provided")
	}

	pluginRunner, err := c.get(ctx, config.Name, config.PluginType)
	if err != nil {
		return nil, fmt.Errorf("failed to lookup plugin: %w", err)
	}
	if pluginRunner == nil {
		return nil, fmt.Errorf("no plugin found")
	}
	pc, err := c.newPluginClient(ctx, pluginRunner, config)
	return pc, err
}

// newPluginClient returns a client for managing the lifecycle of a plugin
// process. Callers should have the write lock held.
func (c *PluginCatalog) newPluginClient(ctx context.Context, pluginRunner *pluginutil.PluginRunner, config pluginutil.PluginClientConfig) (*pluginClient, error) {
	if pluginRunner == nil {
		return nil, fmt.Errorf("no plugin found")
	}

	extPlugin := c.getExternalPlugin(pluginRunner.Name)
	id, err := base62.Random(10)
	if err != nil {
		return nil, err
	}

	pc := &pluginClient{
		id:     id,
		logger: c.logger.Named(pluginRunner.Name),
		cleanupFunc: func() error {
<<<<<<< HEAD
			return c.cleanupExternalPlugin(pluginRunner.Name, id)
=======
			return c.removePluginClient(ctx, pluginRunner.Name, id)
>>>>>>> 189382d6
		},
	}

	if !pluginRunner.MultiplexingSupport || len(extPlugin.connections) == 0 {
		c.logger.Debug("spawning a new plugin process", "plugin_name", pluginRunner.Name, "id", id)
		client, err := pluginRunner.RunConfig(ctx,
			pluginutil.PluginSets(config.PluginSets),
			pluginutil.HandshakeConfig(config.HandshakeConfig),
			pluginutil.Logger(config.Logger),
			pluginutil.MetadataMode(config.IsMetadataMode),
			pluginutil.MLock(c.mlockPlugins),

			// NewPluginClient only supports AutoMTLS today
			pluginutil.AutoMTLS(true),
		)
		if err != nil {
			return nil, err
		}

		pc.client = client
	} else {
		c.logger.Debug("returning existing plugin client for multiplexed plugin", "id", id)

		// get the first client, since they are all the same
		for k := range extPlugin.connections {
			pc.client = extPlugin.connections[k].client
			break
		}

		if pc.client == nil {
			return nil, fmt.Errorf("plugin client is nil")
		}
	}

	// Get the protocol client for this connection.
	// Subsequent calls to this will return the same client.
	rpcClient, err := pc.client.Client()
	if err != nil {
		return nil, err
	}

	clientConn := rpcClient.(*plugin.GRPCClient).Conn

	if pluginRunner.MultiplexingSupport {
		// Wrap rpcClient with our implementation so that we can inject the
		// ID into the context
		pc.clientConn = &pluginClientConn{
			ClientConn: clientConn,
			id:         id,
		}
	} else {
		pc.clientConn = clientConn
	}

	pc.ClientProtocol = rpcClient

	extPlugin.connections[id] = pc
	extPlugin.name = pluginRunner.Name
	extPlugin.multiplexingSupport = pluginRunner.MultiplexingSupport

	return extPlugin.connections[id], nil
}

// getPluginTypeFromUnknown will attempt to run the plugin to determine the
// type and if it supports multiplexing. It will first attempt to run as a
// database plugin then a backend plugin. Both of these will be run in metadata
// mode.
func (c *PluginCatalog) getPluginTypeFromUnknown(ctx context.Context, logger log.Logger, plugin *pluginutil.PluginRunner) (consts.PluginType, bool, error) {
	merr := &multierror.Error{}
	multiplexingSupport, err := c.isDatabasePlugin(ctx, plugin)
	if err == nil {
		return consts.PluginTypeDatabase, multiplexingSupport, nil
	}
	merr = multierror.Append(merr, err)

	// Attempt to run as backend plugin
	client, err := backendplugin.NewPluginClient(ctx, nil, plugin, log.NewNullLogger(), true)
	if err == nil {
		err := client.Setup(ctx, &logical.BackendConfig{})
		if err != nil {
			return consts.PluginTypeUnknown, false, err
		}

		backendType := client.Type()
		client.Cleanup(ctx)

		switch backendType {
		case logical.TypeCredential:
			return consts.PluginTypeCredential, false, nil
		case logical.TypeLogical:
			return consts.PluginTypeSecrets, false, nil
		}
	} else {
		merr = multierror.Append(merr, err)
	}

	if client == nil || client.Type() == logical.TypeUnknown {
		logger.Warn("unknown plugin type",
			"plugin name", plugin.Name,
			"error", merr.Error())
	} else {
		logger.Warn("unsupported plugin type",
			"plugin name", plugin.Name,
			"plugin type", client.Type().String(),
			"error", merr.Error())
	}

	return consts.PluginTypeUnknown, false, nil
}

// isDatabasePlugin returns true if the plugin supports multiplexing. An error
// is returned if the plugin is not a database plugin.
func (c *PluginCatalog) isDatabasePlugin(ctx context.Context, pluginRunner *pluginutil.PluginRunner) (bool, error) {
	merr := &multierror.Error{}
	config := pluginutil.PluginClientConfig{
		Name:            pluginRunner.Name,
		PluginSets:      v5.PluginSets,
		PluginType:      consts.PluginTypeDatabase,
		HandshakeConfig: v5.HandshakeConfig,
		Logger:          log.NewNullLogger(),
		IsMetadataMode:  true,
		AutoMTLS:        true,
	}
	// Attempt to run as database V5 or V6 multiplexed plugin
	v5Client, err := c.newPluginClient(ctx, pluginRunner, config)
	if err == nil {
		// At this point the pluginRunner does not know if multiplexing is
		// supported or not. So we need to ask the plugin client itself.
		multiplexingSupport, err := pluginutil.MultiplexingSupported(ctx, v5Client.clientConn)
		if err != nil {
			return false, err
		}

		// Close the client and cleanup the plugin process
		err = v5Client.Close()
		c.logger.Error("error closing plugin client", "error", err)

		return multiplexingSupport, nil
	}
	merr = multierror.Append(merr, fmt.Errorf("failed to load plugin as database v5: %w", err))

	v4Client, err := v4.NewPluginClient(ctx, nil, pluginRunner, log.NewNullLogger(), true)
	if err == nil {
		// Close the client and cleanup the plugin process
		err = v4Client.Close()
		c.logger.Error("error closing plugin client", "error", err)

		return false, nil
	}
	merr = multierror.Append(merr, fmt.Errorf("failed to load plugin as database v4: %w", err))

	return false, merr.ErrorOrNil()
}

// UpdatePlugins will loop over all the plugins of unknown type and attempt to
// upgrade them to typed plugins
func (c *PluginCatalog) UpgradePlugins(ctx context.Context, logger log.Logger) error {
	c.lock.Lock()
	defer c.lock.Unlock()

	// If the directory isn't set we can skip the upgrade attempt
	if c.directory == "" {
		return nil
	}

	// List plugins from old location
	pluginsRaw, err := c.catalogView.List(ctx, "")
	if err != nil {
		return err
	}
	plugins := make([]string, 0, len(pluginsRaw))
	for _, p := range pluginsRaw {
		if !strings.HasSuffix(p, "/") {
			plugins = append(plugins, p)
		}
	}

	logger.Info("upgrading plugin information", "plugins", plugins)

	var retErr error
	for _, pluginName := range plugins {
		pluginRaw, err := c.catalogView.Get(ctx, pluginName)
		if err != nil {
			retErr = multierror.Append(fmt.Errorf("failed to load plugin entry: %w", err))
			continue
		}

		plugin := new(pluginutil.PluginRunner)
		if err := jsonutil.DecodeJSON(pluginRaw.Value, plugin); err != nil {
			retErr = multierror.Append(fmt.Errorf("failed to decode plugin entry: %w", err))
			continue
		}

		// prepend the plugin directory to the command
		cmdOld := plugin.Command
		plugin.Command = filepath.Join(c.directory, plugin.Command)

		pluginType, multiplexingSupport, err := c.getPluginTypeFromUnknown(ctx, logger, plugin)
		if err != nil {
			retErr = multierror.Append(retErr, fmt.Errorf("could not upgrade plugin %s: %s", pluginName, err))
			continue
		}
		if pluginType == consts.PluginTypeUnknown {
			retErr = multierror.Append(retErr, fmt.Errorf("could not upgrade plugin %s: plugin of unknown type", pluginName))
			continue
		}

		// Upgrade the storage
		err = c.setInternal(ctx, pluginName, pluginType, multiplexingSupport, cmdOld, plugin.Args, plugin.Env, plugin.Sha256)
		if err != nil {
			retErr = multierror.Append(retErr, fmt.Errorf("could not upgrade plugin %s: %s", pluginName, err))
			continue
		}

		err = c.catalogView.Delete(ctx, pluginName)
		if err != nil {
			logger.Error("could not remove plugin", "plugin", pluginName, "error", err)
		}

		logger.Info("upgraded plugin type", "plugin", pluginName, "type", pluginType.String())
	}

	return retErr
}

// Get retrieves a plugin with the specified name from the catalog. It first
// looks for external plugins with this name and then looks for builtin plugins.
// It returns a PluginRunner or an error if no plugin was found.
func (c *PluginCatalog) Get(ctx context.Context, name string, pluginType consts.PluginType) (*pluginutil.PluginRunner, error) {
	c.lock.RLock()
	runner, err := c.get(ctx, name, pluginType)
	c.lock.RUnlock()
	return runner, err
}

func (c *PluginCatalog) get(ctx context.Context, name string, pluginType consts.PluginType) (*pluginutil.PluginRunner, error) {
	// If the directory isn't set only look for builtin plugins.
	if c.directory != "" {
		// Look for external plugins in the barrier
		out, err := c.catalogView.Get(ctx, pluginType.String()+"/"+name)
		if err != nil {
			return nil, fmt.Errorf("failed to retrieve plugin %q: %w", name, err)
		}
		if out == nil {
			// Also look for external plugins under what their name would have been if they
			// were registered before plugin types existed.
			out, err = c.catalogView.Get(ctx, name)
			if err != nil {
				return nil, fmt.Errorf("failed to retrieve plugin %q: %w", name, err)
			}
		}
		if out != nil {
			entry := new(pluginutil.PluginRunner)
			if err := jsonutil.DecodeJSON(out.Value, entry); err != nil {
				return nil, fmt.Errorf("failed to decode plugin entry: %w", err)
			}
			if entry.Type != pluginType && entry.Type != consts.PluginTypeUnknown {
				return nil, nil
			}

			// prepend the plugin directory to the command
			entry.Command = filepath.Join(c.directory, entry.Command)

			return entry, nil
		}
	}
	// Look for builtin plugins
	if factory, ok := c.builtinRegistry.Get(name, pluginType); ok {
		return &pluginutil.PluginRunner{
			Name:           name,
			Type:           pluginType,
			Builtin:        true,
			BuiltinFactory: factory,
		}, nil
	}

	return nil, nil
}

// Set registers a new external plugin with the catalog, or updates an existing
// external plugin. It takes the name, command and SHA256 of the plugin.
func (c *PluginCatalog) Set(ctx context.Context, name string, pluginType consts.PluginType, command string, args []string, env []string, sha256 []byte) error {
	if c.directory == "" {
		return ErrDirectoryNotConfigured
	}

	switch {
	case strings.Contains(name, ".."):
		fallthrough
	case strings.Contains(command, ".."):
		return consts.ErrPathContainsParentReferences
	}

	c.lock.Lock()
	defer c.lock.Unlock()

	return c.setInternal(ctx, name, pluginType, false, command, args, env, sha256)
}

func (c *PluginCatalog) setInternal(ctx context.Context, name string, pluginType consts.PluginType, multiplexingSupport bool, command string, args []string, env []string, sha256 []byte) error {
	// Best effort check to make sure the command isn't breaking out of the
	// configured plugin directory.
	commandFull := filepath.Join(c.directory, command)
	sym, err := filepath.EvalSymlinks(commandFull)
	if err != nil {
		return fmt.Errorf("error while validating the command path: %w", err)
	}
	symAbs, err := filepath.Abs(filepath.Dir(sym))
	if err != nil {
		return fmt.Errorf("error while validating the command path: %w", err)
	}

	if symAbs != c.directory {
		return errors.New("cannot execute files outside of configured plugin directory")
	}

	// If the plugin type is unknown, we want to attempt to determine the type
	if pluginType == consts.PluginTypeUnknown {
		// entryTmp should only be used for the below type check, it uses the
		// full command instead of the relative command.
		entryTmp := &pluginutil.PluginRunner{
			Name:                name,
			Command:             commandFull,
			Args:                args,
			Env:                 env,
			Sha256:              sha256,
			Builtin:             false,
			MultiplexingSupport: multiplexingSupport,
		}

		pluginType, multiplexingSupport, err = c.getPluginTypeFromUnknown(ctx, log.Default(), entryTmp)
		if err != nil {
			return err
		}
		if pluginType == consts.PluginTypeUnknown {
			return ErrPluginBadType
		}
	}

	entry := &pluginutil.PluginRunner{
		Name:                name,
		Type:                pluginType,
		Command:             command,
		Args:                args,
		Env:                 env,
		Sha256:              sha256,
		Builtin:             false,
		MultiplexingSupport: multiplexingSupport,
	}

	buf, err := json.Marshal(entry)
	if err != nil {
		return fmt.Errorf("failed to encode plugin entry: %w", err)
	}

	logicalEntry := logical.StorageEntry{
		Key:   pluginType.String() + "/" + name,
		Value: buf,
	}
	if err := c.catalogView.Put(ctx, &logicalEntry); err != nil {
		return fmt.Errorf("failed to persist plugin entry: %w", err)
	}
	return nil
}

// Delete is used to remove an external plugin from the catalog. Builtin plugins
// can not be deleted.
func (c *PluginCatalog) Delete(ctx context.Context, name string, pluginType consts.PluginType) error {
	c.lock.Lock()
	defer c.lock.Unlock()

	// Check the name under which the plugin exists, but if it's unfound, don't return any error.
	pluginKey := pluginType.String() + "/" + name
	out, err := c.catalogView.Get(ctx, pluginKey)
	if err != nil || out == nil {
		pluginKey = name
	}

	return c.catalogView.Delete(ctx, pluginKey)
}

// List returns a list of all the known plugin names. If an external and builtin
// plugin share the same name, only one instance of the name will be returned.
func (c *PluginCatalog) List(ctx context.Context, pluginType consts.PluginType) ([]string, error) {
	c.lock.RLock()
	defer c.lock.RUnlock()

	// Collect keys for external plugins in the barrier.
	keys, err := logical.CollectKeys(ctx, c.catalogView)
	if err != nil {
		return nil, err
	}

	// Get the builtin plugins.
	builtinKeys := c.builtinRegistry.Keys(pluginType)

	// Use a map to unique the two lists.
	mapKeys := make(map[string]bool)

	pluginTypePrefix := pluginType.String() + "/"

	for _, plugin := range keys {
		// Only list user-added plugins if they're of the given type.
		if entry, err := c.get(ctx, plugin, pluginType); err == nil && entry != nil {

			// Some keys will be prepended with the plugin type, but other ones won't.
			// Users don't expect to see the plugin type, so we need to strip that here.
			idx := strings.Index(plugin, pluginTypePrefix)
			if idx == 0 {
				plugin = plugin[len(pluginTypePrefix):]
			}
			mapKeys[plugin] = true
		}
	}

	for _, plugin := range builtinKeys {
		mapKeys[plugin] = true
	}

	retList := make([]string, len(mapKeys))
	i := 0
	for k := range mapKeys {
		retList[i] = k
		i++
	}
	// sort for consistent ordering of builtin plugins
	sort.Strings(retList)

	return retList, nil
}<|MERGE_RESOLUTION|>--- conflicted
+++ resolved
@@ -147,30 +147,15 @@
 	return p.cleanupFunc()
 }
 
-<<<<<<< HEAD
 // cleanupExternalPlugin will kill plugin processes and perform any necessary cleanup on the
 // externalPlugins map for multiplexed and non-multiplexed plugins.
 func (c *PluginCatalog) cleanupExternalPlugin(name, id string) error {
-	c.lock.Lock()
-	defer c.lock.Unlock()
-
-=======
-func (c *PluginCatalog) removePluginClient(ctx context.Context, name, id string) error {
-	var err error
->>>>>>> 189382d6
 	extPlugin, ok := c.externalPlugins[name]
 	if !ok {
 		return fmt.Errorf("plugin client not found")
 	}
 
 	pluginClient := extPlugin.connections[id]
-<<<<<<< HEAD
-=======
-	multiplexingSupport, err := pluginClient.MultiplexingSupport(ctx)
-	if err != nil {
-		return err
-	}
->>>>>>> 189382d6
 
 	delete(extPlugin.connections, id)
 	if !extPlugin.multiplexingSupport {
@@ -250,11 +235,7 @@
 		id:     id,
 		logger: c.logger.Named(pluginRunner.Name),
 		cleanupFunc: func() error {
-<<<<<<< HEAD
 			return c.cleanupExternalPlugin(pluginRunner.Name, id)
-=======
-			return c.removePluginClient(ctx, pluginRunner.Name, id)
->>>>>>> 189382d6
 		},
 	}
 
