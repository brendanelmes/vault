//go:build !enterprise

package vault

import (
	"context"
	"sync"

	"github.com/hashicorp/vault/helper/identity"
	"github.com/hashicorp/vault/sdk/logical"
)

func waitForReplicationState(context.Context, *Core, *logical.Request) (*sync.WaitGroup, error) {
	return nil, nil
}

func checkNeedsCG(context.Context, *Core, *logical.Request, *logical.Auth, error, []string) (error, *logical.Response, *logical.Auth, error) {
	return nil, nil, nil, nil
}

func checkErrControlGroupTokenNeedsCreated(err error) bool {
	return false
}

func shouldForward(c *Core, resp *logical.Response, err error) bool {
	return false
}

func syncCounters(c *Core) error {
	return nil
}

func syncBarrierEncryptionCounter(c *Core) error {
	return nil
}

func couldForward(c *Core) bool {
	return false
}

func forward(ctx context.Context, c *Core, req *logical.Request) (*logical.Response, error) {
	panic("forward called in OSS Vault")
}

func getLeaseRegisterFunc(c *Core) (func(context.Context, *logical.Request, *logical.Response, string) (string, error), error) {
	return c.expiration.Register, nil
}

func getAuthRegisterFunc(c *Core) (RegisterAuthFunc, error) {
	return c.RegisterAuth, nil
}

func getUserFailedLoginInfo(ctx context.Context, c *Core, userInfo FailedLoginUser) *FailedLoginInfo {
<<<<<<< HEAD
	failedLoginInfo := c.GetUserFailedLoginInfo(ctx, userInfo)
	return failedLoginInfo
}

func (c *Core) updateUserFailedLoginInfo(ctx context.Context, userInfo FailedLoginUser, failedLoginInfo *FailedLoginInfo, deleteEntry bool) error {
	err := c.UpdateUserFailedLoginInfo(ctx, userInfo, failedLoginInfo, deleteEntry)
	if err != nil {
		return err
	}
	return nil
=======
	return c.GetUserFailedLoginInfo(ctx, userInfo)
}

func (c *Core) updateUserFailedLoginInfo(ctx context.Context, userInfo FailedLoginUser, failedLoginInfo FailedLoginInfo) error {
	return c.UpdateUserFailedLoginInfo(ctx, userInfo, failedLoginInfo)
>>>>>>> f5387a09
}

func possiblyForwardAliasCreation(ctx context.Context, c *Core, inErr error, auth *logical.Auth, entity *identity.Entity) (*identity.Entity, bool, error) {
	return entity, false, inErr
}

var errCreateEntityUnimplemented = "create entity unimplemented in the server"

func possiblyForwardEntityCreation(ctx context.Context, c *Core, inErr error, auth *logical.Auth, entity *identity.Entity) (*identity.Entity, error) {
	return entity, inErr
}

func updateLocalAlias(ctx context.Context, c *Core, auth *logical.Auth, entity *identity.Entity) error {
	return nil
}

func possiblyForwardSaveCachedAuthResponse(ctx context.Context, c *Core, respAuth *MFACachedAuthResponse) error {
	err := c.SaveMFAResponseAuth(respAuth)
	if err != nil {
		return err
	}

	return nil
}<|MERGE_RESOLUTION|>--- conflicted
+++ resolved
@@ -51,24 +51,11 @@
 }
 
 func getUserFailedLoginInfo(ctx context.Context, c *Core, userInfo FailedLoginUser) *FailedLoginInfo {
-<<<<<<< HEAD
-	failedLoginInfo := c.GetUserFailedLoginInfo(ctx, userInfo)
-	return failedLoginInfo
-}
-
-func (c *Core) updateUserFailedLoginInfo(ctx context.Context, userInfo FailedLoginUser, failedLoginInfo *FailedLoginInfo, deleteEntry bool) error {
-	err := c.UpdateUserFailedLoginInfo(ctx, userInfo, failedLoginInfo, deleteEntry)
-	if err != nil {
-		return err
-	}
-	return nil
-=======
 	return c.GetUserFailedLoginInfo(ctx, userInfo)
 }
 
 func (c *Core) updateUserFailedLoginInfo(ctx context.Context, userInfo FailedLoginUser, failedLoginInfo FailedLoginInfo) error {
 	return c.UpdateUserFailedLoginInfo(ctx, userInfo, failedLoginInfo)
->>>>>>> f5387a09
 }
 
 func possiblyForwardAliasCreation(ctx context.Context, c *Core, inErr error, auth *logical.Auth, entity *identity.Entity) (*identity.Entity, bool, error) {
