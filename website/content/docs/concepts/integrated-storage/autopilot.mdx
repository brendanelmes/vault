---
layout: docs
page_title: Integrated Storage Autopilot
description: Learn about the autopilot subsystem of integrated raft storage in Vault.
---

# Autopilot

Autopilot enables automated workflows for managing Raft clusters. The current
feature set includes 3 main features: Server Stabilization, Dead Server Cleanup
and State API. These three features were introduced in Vault 1.7. The Enterprise
feature set includes 2 main features: Automated Upgrades and Redundancy Zones.
These two features were introduced in Vault 1.11.

## Server Stabilization

Server stabilization helps to retain the stability of the Raft cluster by safely
joining new voting nodes to the cluster. When a new voter node is joined to an
existing cluster, autopilot adds it as a non-voter instead, and waits for a
pre-configured amount of time to monitor it's health. If the node remains to be
healthy for the entire duration of stabilization, then that node will be
promoted as a voter. The server stabilization period can be tuned using
`server_stabilization_time` (see below).

## Dead Server Cleanup

Dead server cleanup automatically removes nodes deemed unhealthy from the
Raft cluster, avoiding the manual operator intervention. This feature can be
tuned using the `cleanup_dead_servers`, `dead_server_last_contact_threshold`,
and `min_quorum` (see below).

## State API

State API provides detailed information about all the nodes in the Raft cluster
in a single call. This API can be used for monitoring for cluster health.

### Follower Health

Follower node health is determined by 2 factors.

- Its ability to heartbeat to leader node at regular intervals. Tuned using
  `last_contact_threshold` (see below).
- Its ability to keep up with data replication from the leader node. Tuned using
  `max_trailing_logs` (see below).

### Default Configuration

By default, Autopilot will be enabled with clusters using Vault 1.7+,
although dead server cleanup is not enabled by default. Upgrade of
Raft clusters deployed with older versions of Vault will also transition to use
Autopilot automatically.

Autopilot exposes a [configuration
API](/api-docs/system/storage/raftautopilot#set-configuration) to manage its
behavior. Autopilot gets initialized with the following default values.

- `cleanup_dead_servers` - `false`

- `dead_server_last_contact_threshold` - `24h`

- `min_quorum` - This doesn't default to anything and will need to be set to at
  least 3 when `cleanup_dead_servers` is set as `true`.

- `max_trailing_logs` - `1000`

- `last_contact_threshold` - `10s`

- `server_stabilization_time` - `10s`

<<<<<<< HEAD
~> **Note**: Autopilot in Vault does similar things to what autopilot does in
[Consul](https://www.consul.io/). However, the configuration in these 2 systems
differ in terms of default values and thresholds; some additional parameters
might also show up in Vault in comparison to Consul as well. Autopilot in Vault
and Consul use different technical underpinnings requiring these differences, to
provide the autopilot functionality.
=======
## Automated Upgrades

Automated Upgrades lets you automatically upgrade a cluster of Vault nodes to a new version as
updated server nodes join the cluster. Once the number of nodes on the new version is
equal to or greater than the number of nodes on the old version, Autopilot will promote
the newer versioned nodes to voters, demote the older versioned nodes to non-voters,
and initiate a leadership transfer from the older version leader to one of the newer
versioned nodes. After the leadership transfer completes, the older versioned non-voting
nodes can be removed from the cluster.

## Redundancy Zones

Redundancy Zones provide both scaling and resiliency benefits by deploying non-voting
nodes alongside voting nodes on a per availability zone basis. When using redundancy zones,
each zone will have exactly one voting node and as many additional non-voting nodes as desired.
If the voting node in a zone fails, a non-voting node will be automatically promoted to
voter. If an entire zone is lost, a non-voting node from another zone will be promoted to voter,
maintaining quorum. These non-voting nodes function not only as hot standbys, but also
increase read scalability.
>>>>>>> 029a2994

## Replication

Performance secondary clusters have their own Autopilot configuration, managed
independently of their primary.

DR secondary clusters will also have their own Autopilot configuration (starting
in Vault 1.8.0), managed independently of their primary. The [Autopilot
API](/api-docs/system/storage/raftautopilot) uses DR operation tokens for
authorization.

## Tutorial

Refer to [Integrated Storage
Autopilot](https://learn.hashicorp.com/tutorials/vault/raft-autopilot) for a
step-by-step tutorial.<|MERGE_RESOLUTION|>--- conflicted
+++ resolved
@@ -67,14 +67,14 @@
 
 - `server_stabilization_time` - `10s`
 
-<<<<<<< HEAD
+
 ~> **Note**: Autopilot in Vault does similar things to what autopilot does in
 [Consul](https://www.consul.io/). However, the configuration in these 2 systems
 differ in terms of default values and thresholds; some additional parameters
 might also show up in Vault in comparison to Consul as well. Autopilot in Vault
 and Consul use different technical underpinnings requiring these differences, to
 provide the autopilot functionality.
-=======
+
 ## Automated Upgrades
 
 Automated Upgrades lets you automatically upgrade a cluster of Vault nodes to a new version as
@@ -94,7 +94,6 @@
 voter. If an entire zone is lost, a non-voting node from another zone will be promoted to voter,
 maintaining quorum. These non-voting nodes function not only as hot standbys, but also
 increase read scalability.
->>>>>>> 029a2994
 
 ## Replication
 
