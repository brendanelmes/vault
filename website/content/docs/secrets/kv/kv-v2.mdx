--- conflicted
+++ resolved
@@ -504,11 +504,7 @@
    bar         bb
    ```
 
-<<<<<<< HEAD
-   The `vault kv metadata patch` command can be used to partially overwrite the valueof `custom_metadata`.
-=======
    The `vault kv metadata patch` command can be used to partially overwrite the value of `custom_metadata`.
->>>>>>> d8cc958e
    The following invocation will update `custom_metadata` sub-field `foo` but leave `bar` untouched:
 
    ```shell-session
